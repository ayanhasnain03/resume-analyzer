export default function Home() {
<<<<<<< HEAD
  const userName = "John Doe";
  return <div className="text-3xl font-bold underline">Hello {userName}</div>;
=======
  return <div className="text-3xl font-bold underline">Hello World changes</div>;
>>>>>>> 3a2c99c5
}<|MERGE_RESOLUTION|>--- conflicted
+++ resolved
@@ -1,8 +1,5 @@
 export default function Home() {
-<<<<<<< HEAD
   const userName = "John Doe";
   return <div className="text-3xl font-bold underline">Hello {userName}</div>;
-=======
   return <div className="text-3xl font-bold underline">Hello World changes</div>;
->>>>>>> 3a2c99c5
 }